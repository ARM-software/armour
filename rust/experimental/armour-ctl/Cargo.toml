--- conflicted
+++ resolved
@@ -15,11 +15,5 @@
 awc = "1.0"
 clap = "2.33"
 serde = "1.0"
-<<<<<<< HEAD
-serde_json = "1.0.44"
-armour-policy = { path = "../../armour/armour-policy" }
-armour-data-interface = { path = "../../armour/armour-data-interface" }
-=======
 armour-policy = { path = "../../v1/armour-policy" }
 armour-data-interface = { path = "../../v1/armour-data-interface" }
->>>>>>> 427376d8
