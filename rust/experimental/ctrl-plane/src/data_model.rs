// use url_serde::SerdeUrl;
// use url::Url;
use armour_policy::lang::Program;
use serde::{Deserialize, Serialize};

type Credentials = String;
type LocalID = String;
type GlobalID = String;
type Label = String;
type UID = String;
type Version = i32;

#[derive(Serialize, Deserialize)]
#[allow(non_snake_case)]
pub struct MasterMetadata {
        pub host_url: String,
        pub local_id: LocalID,
        pub global_id: GlobalID,
        pub credentials: Credentials,
        pub uid: UID,
        pub labels: Vec<Label>,
        pub services: Vec<UID>, // FIXME: This type might need to be refined
}

#[derive(Serialize, Deserialize)]
#[allow(non_snake_case)]
pub struct ServiceMetadata {
        pub local_id: LocalID,
        pub global_id: GlobalID,
        pub credentials: Credentials,
        pub uid: UID,
        pub labels: Vec<Label>,
<<<<<<< HEAD
        pub master_id: Option<UID>,      // FIXME: This type might need to be refined
=======
        pub masterID: Option<UID>, // FIXME: This type might need to be refined
>>>>>>> 14408f69
        pub policy: Option<Program>,
}

#[derive(Serialize, Deserialize)]
pub struct Policy {
        pub labels: Vec<Label>, // Labels to which the policy applies (for fast query)
        pub policy: Option<Program>,
        pub version: Option<Version>,
}<|MERGE_RESOLUTION|>--- conflicted
+++ resolved
@@ -30,11 +30,7 @@
         pub credentials: Credentials,
         pub uid: UID,
         pub labels: Vec<Label>,
-<<<<<<< HEAD
         pub master_id: Option<UID>,      // FIXME: This type might need to be refined
-=======
-        pub masterID: Option<UID>, // FIXME: This type might need to be refined
->>>>>>> 14408f69
         pub policy: Option<Program>,
 }
 
