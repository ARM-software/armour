--- conflicted
+++ resolved
@@ -12,36 +12,31 @@
 #[derive(Serialize, Deserialize)]
 #[allow(non_snake_case)]
 pub struct MasterMetadata {
-<<<<<<< HEAD
-        pub host_url: String,
-        pub local_id: LocalID,
-        pub global_id: GlobalID,
-=======
-        pub hostURL: Url,
-        pub localID: LocalID,
-        pub globalID: GlobalID,
->>>>>>> 427376d8
-        pub credentials: Credentials,
-        pub uid: UID,
-        pub labels: Vec<Label>,
-        pub services: Vec<UID>, // FIXME: This type might need to be refined
+    pub hostURL: Url,
+    pub localID: LocalID,
+
+    pub globalID: GlobalID,
+    pub credentials: Credentials,
+    pub uid: UID,
+    pub labels: Vec<Label>,
+    pub services: Vec<UID>, // FIXME: This type might need to be refined
 }
 
 #[derive(Serialize, Deserialize)]
 #[allow(non_snake_case)]
 pub struct ServiceMetadata {
-        pub local_id: LocalID,
-        pub global_id: GlobalID,
-        pub credentials: Credentials,
-        pub uid: UID,
-        pub labels: Vec<Label>,
-        pub master_id: Option<UID>,      // FIXME: This type might need to be refined
-        pub policy: Option<Program>,
+    pub local_id: LocalID,
+    pub global_id: GlobalID,
+    pub credentials: Credentials,
+    pub uid: UID,
+    pub labels: Vec<Label>,
+    pub master_id: Option<UID>, // FIXME: This type might need to be refined
+    pub policy: Option<Program>,
 }
 
 #[derive(Serialize, Deserialize)]
 pub struct Policy {
-        pub labels: Vec<Label>, // Labels to which the policy applies (for fast query)
-        pub policy: Option<Program>,
-        pub version: Option<Version>,
+    pub labels: Vec<Label>, // Labels to which the policy applies (for fast query)
+    pub policy: Option<Program>,
+    pub version: Option<Version>,
 }