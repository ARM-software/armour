use bson::{bson, doc};
use serde::{Deserialize, Serialize};

type Label = String;

// use serde_json;

use actix_web::{get, post, web, web::Json, HttpResponse, Responder};
// use redis::Commands;

use armour_policy::lang::Program;

use super::ControlPlaneState;

#[derive(serde::Serialize, serde::Deserialize)]
pub struct OnboardMasterRequest {
        pub host: String,        // FIXME change types as needed
        pub label: Label,        // FIXME change types as needed
        pub credentials: String, // FIXME change types as needed
}

#[post("/onboard-master")]
<<<<<<< HEAD
pub fn onboard_master(
        state: web::Data<ControlPlaneState>,
        request: Json<OnboardMasterRequest>,
) -> impl Responder {
        info!("Onboarding master {:?}", request.host);
=======
pub async fn onboard_master(
	state: web::Data<ControlPlaneState>,
	request: Json<OnboardMasterRequest>,
) -> Result<HttpResponse, actix_web::Error> {
	info!("Onboarding master {:?}", request.host);
>>>>>>> 14408f69

        // TODO Perform appropriate checks if necessary

        let connection = &state.db_con;

        let db = connection.database("armour");
        let col = db.collection("masters");

        // Check if the master is already there
        let filter = doc! { "host" : &request.host };

<<<<<<< HEAD
        let result: Vec<Result<bson::Document, mongodb::error::Error>> =
                col.find(filter, None).unwrap().collect();
        if result.len() != 0 {
                error!("Master already present in {:?}", &request.host);
                // FIXME raise an error
        }
=======
	let result: Vec<Result<bson::Document, mongodb::error::Error>> =
		col.find(filter, None).unwrap().collect();
	if !result.is_empty() {
		return Err(actix_web::Error::from(
			HttpResponse::InternalServerError()
				.body(format!("Master already present in {:?}", &request.host)),
		));
	}
>>>>>>> 14408f69

        if let bson::Bson::Document(document) = bson::to_bson(&request.into_inner()).unwrap() {
                col.insert_one(document, None).unwrap(); // Insert into a MongoDB collection
        } else {
                println!("Error converting the BSON object into a MongoDB document");
        }

<<<<<<< HEAD
        HttpResponse::Ok().body("success".to_string())
=======
	Ok(HttpResponse::Ok().body("success".to_string()))
>>>>>>> 14408f69
}

#[derive(Serialize, Deserialize)]
pub struct OnboardServiceRequest {
        pub label: String,  // FIXME
        pub master: String, // FIXME
}

#[post("/onboard-service")]
<<<<<<< HEAD
pub fn onboard_service(
        state: web::Data<ControlPlaneState>,
        request: Json<OnboardServiceRequest>,
=======
pub async fn onboard_service(
	state: web::Data<ControlPlaneState>,
	request: Json<OnboardServiceRequest>,
>>>>>>> 14408f69
) -> impl Responder {
        info!("Onboarding service {:?}", request.label);

        let connection = &state.db_con;

        let db = connection.database("armour");
        let col = db.collection("services");

<<<<<<< HEAD
        if let bson::Bson::Document(document) = bson::to_bson(&request.into_inner()).unwrap() {
                let res = col.insert_one(document, None).unwrap(); // Insert into a MongoDB collection
                info!("Result of insertion is: {:?}", res.inserted_id);
                let doc = col
                        .find_one(Some(doc! {"_id" : res.inserted_id}), None)
                        .expect("Document not found");
                info!("Is it there? {:?}", doc);
        } else {
                println!("Error converting the BSON object into a MongoDB document");
        }
=======
	if let bson::Bson::Document(document) = bson::to_bson(&request.into_inner()).unwrap() {
		let res = col.insert_one(document, None).unwrap(); // Insert into a MongoDB collection
		info!("Result of insertion is: {:?}", res.inserted_id);
		let doc = col
			.find_one(Some(doc! {"_id" : res.inserted_id}), None)
			.expect("Document not found");
		info!("Is it there? {:?}", doc);
	} else {
		println!("Error converting the BSON object into a MongoDB document");
	}
>>>>>>> 14408f69

        HttpResponse::Ok().body("{result : success}".to_string())
}

#[derive(Serialize, Deserialize)]
pub struct PolicyUpdateRequest {
        pub service: String, // FIXME
        pub policy: Program,
}

// FIXME: Not clear that we need shared data in the server. I think I prefer to have a DB.
#[post("/update-policy")]
<<<<<<< HEAD
fn update_policy(
        _state: web::Data<ControlPlaneState>,
        request: Json<PolicyUpdateRequest>,
=======
async fn update_policy(
	_state: web::Data<ControlPlaneState>,
	request: Json<PolicyUpdateRequest>,
>>>>>>> 14408f69
) -> impl Responder {
        info!("Updating policy for {:?}", request.service);

        HttpResponse::Ok().body("Policy updater")
}

#[derive(Serialize, Deserialize)]
pub struct PolicyQuery {
        pub service: String, // FIXME
}

// FIXME: Not clear that we need shared data in the server. I think I prefer to have a DB.
#[get("/query-policy")]
<<<<<<< HEAD
fn query_policy(
        _state: web::Data<ControlPlaneState>,
        request: Json<PolicyQuery>,
=======
async fn query_policy(
	_state: web::Data<ControlPlaneState>,
	request: Json<PolicyQuery>,
>>>>>>> 14408f69
) -> impl Responder {
        info!("Querying policy for {:?}", request.service);

        HttpResponse::Ok().body("Policy updater")
}<|MERGE_RESOLUTION|>--- conflicted
+++ resolved
@@ -20,20 +20,11 @@
 }
 
 #[post("/onboard-master")]
-<<<<<<< HEAD
-pub fn onboard_master(
-        state: web::Data<ControlPlaneState>,
-        request: Json<OnboardMasterRequest>,
-) -> impl Responder {
-        info!("Onboarding master {:?}", request.host);
-=======
 pub async fn onboard_master(
 	state: web::Data<ControlPlaneState>,
 	request: Json<OnboardMasterRequest>,
 ) -> Result<HttpResponse, actix_web::Error> {
 	info!("Onboarding master {:?}", request.host);
->>>>>>> 14408f69
-
         // TODO Perform appropriate checks if necessary
 
         let connection = &state.db_con;
@@ -44,14 +35,6 @@
         // Check if the master is already there
         let filter = doc! { "host" : &request.host };
 
-<<<<<<< HEAD
-        let result: Vec<Result<bson::Document, mongodb::error::Error>> =
-                col.find(filter, None).unwrap().collect();
-        if result.len() != 0 {
-                error!("Master already present in {:?}", &request.host);
-                // FIXME raise an error
-        }
-=======
 	let result: Vec<Result<bson::Document, mongodb::error::Error>> =
 		col.find(filter, None).unwrap().collect();
 	if !result.is_empty() {
@@ -60,19 +43,13 @@
 				.body(format!("Master already present in {:?}", &request.host)),
 		));
 	}
->>>>>>> 14408f69
-
         if let bson::Bson::Document(document) = bson::to_bson(&request.into_inner()).unwrap() {
                 col.insert_one(document, None).unwrap(); // Insert into a MongoDB collection
         } else {
                 println!("Error converting the BSON object into a MongoDB document");
         }
 
-<<<<<<< HEAD
-        HttpResponse::Ok().body("success".to_string())
-=======
 	Ok(HttpResponse::Ok().body("success".to_string()))
->>>>>>> 14408f69
 }
 
 #[derive(Serialize, Deserialize)]
@@ -82,15 +59,9 @@
 }
 
 #[post("/onboard-service")]
-<<<<<<< HEAD
-pub fn onboard_service(
-        state: web::Data<ControlPlaneState>,
-        request: Json<OnboardServiceRequest>,
-=======
 pub async fn onboard_service(
 	state: web::Data<ControlPlaneState>,
 	request: Json<OnboardServiceRequest>,
->>>>>>> 14408f69
 ) -> impl Responder {
         info!("Onboarding service {:?}", request.label);
 
@@ -99,18 +70,6 @@
         let db = connection.database("armour");
         let col = db.collection("services");
 
-<<<<<<< HEAD
-        if let bson::Bson::Document(document) = bson::to_bson(&request.into_inner()).unwrap() {
-                let res = col.insert_one(document, None).unwrap(); // Insert into a MongoDB collection
-                info!("Result of insertion is: {:?}", res.inserted_id);
-                let doc = col
-                        .find_one(Some(doc! {"_id" : res.inserted_id}), None)
-                        .expect("Document not found");
-                info!("Is it there? {:?}", doc);
-        } else {
-                println!("Error converting the BSON object into a MongoDB document");
-        }
-=======
 	if let bson::Bson::Document(document) = bson::to_bson(&request.into_inner()).unwrap() {
 		let res = col.insert_one(document, None).unwrap(); // Insert into a MongoDB collection
 		info!("Result of insertion is: {:?}", res.inserted_id);
@@ -121,9 +80,8 @@
 	} else {
 		println!("Error converting the BSON object into a MongoDB document");
 	}
->>>>>>> 14408f69
 
-        HttpResponse::Ok().body("{result : success}".to_string())
+    HttpResponse::Ok().body("{result : success}".to_string())
 }
 
 #[derive(Serialize, Deserialize)]
@@ -134,15 +92,9 @@
 
 // FIXME: Not clear that we need shared data in the server. I think I prefer to have a DB.
 #[post("/update-policy")]
-<<<<<<< HEAD
-fn update_policy(
-        _state: web::Data<ControlPlaneState>,
-        request: Json<PolicyUpdateRequest>,
-=======
 async fn update_policy(
 	_state: web::Data<ControlPlaneState>,
 	request: Json<PolicyUpdateRequest>,
->>>>>>> 14408f69
 ) -> impl Responder {
         info!("Updating policy for {:?}", request.service);
 
@@ -156,15 +108,9 @@
 
 // FIXME: Not clear that we need shared data in the server. I think I prefer to have a DB.
 #[get("/query-policy")]
-<<<<<<< HEAD
-fn query_policy(
-        _state: web::Data<ControlPlaneState>,
-        request: Json<PolicyQuery>,
-=======
 async fn query_policy(
 	_state: web::Data<ControlPlaneState>,
 	request: Json<PolicyQuery>,
->>>>>>> 14408f69
 ) -> impl Responder {
         info!("Querying policy for {:?}", request.service);
 
