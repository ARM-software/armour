use bson::{bson, doc};
use serde::{Deserialize, Serialize};

use actix_web::{get, post, web, web::Json, HttpResponse, Responder};
use armour_policy::lang::Program;

use super::ControlPlaneState;

type Label = String;


#[derive(serde::Serialize, serde::Deserialize)]
pub struct OnboardMasterRequest {
  pub host: String,        // FIXME change types as needed
  pub label: Label,        // FIXME change types as needed
  pub credentials: String, // FIXME change types as needed
}

type State = web::Data<std::sync::Arc<ControlPlaneState>>;

#[post("/onboard-master")]
pub async fn onboard_master(
<<<<<<< HEAD
  state: web::Data<std::sync::Arc<ControlPlaneState>>,
  request: Json<OnboardMasterRequest>,
=======
	state: State,
	request: Json<OnboardMasterRequest>,
>>>>>>> 427376d8
) -> Result<HttpResponse, actix_web::Error> {
  info!("Onboarding master {:?}", request.host);
  // TODO Perform appropriate checks if necessary

  let connection = &state.db_con;

  let db = connection.database("armour");
  let col = db.collection("masters");

  // Check if the master is already there
  let filter = doc! { "host" : &request.host };

  let result: Vec<Result<bson::Document, mongodb::error::Error>> =
    col.find(filter, None).unwrap().collect();
  if !result.is_empty() {
    return Err(actix_web::Error::from(
      HttpResponse::InternalServerError()
        .body(format!("Master already present in {:?}", &request.host)),
    ));
  }
  if let bson::Bson::Document(document) = bson::to_bson(&request.into_inner()).unwrap() {
    col.insert_one(document, None).unwrap(); // Insert into a MongoDB collection
  } else {
    println!("Error converting the BSON object into a MongoDB document");
  }

  Ok(HttpResponse::Ok().body("success".to_string()))
}

#[derive(Serialize, Deserialize)]
pub struct OnboardServiceRequest {
  pub label: String,  // FIXME
  pub master: String, // FIXME
}

#[post("/onboard-service")]
<<<<<<< HEAD
pub async fn onboard_service(
  state: web::Data<std::sync::Arc<ControlPlaneState>>,
  request: Json<OnboardServiceRequest>,
) -> impl Responder {
  info!("Onboarding service {:?}", request.label);
=======
pub async fn onboard_service(state: State, request: Json<OnboardServiceRequest>) -> impl Responder {
	info!("Onboarding service {:?}", request.label);
>>>>>>> 427376d8

  let connection = &state.db_con;

  let db = connection.database("armour");
  let col = db.collection("services");

  if let bson::Bson::Document(document) = bson::to_bson(&request.into_inner()).unwrap() {
    let res = col.insert_one(document, None).unwrap(); // Insert into a MongoDB collection
    info!("Result of insertion is: {:?}", res.inserted_id);
    let doc = col
      .find_one(Some(doc! {"_id" : res.inserted_id}), None)
      .expect("Document not found");
    info!("Is it there? {:?}", doc);
  } else {
    println!("Error converting the BSON object into a MongoDB document");
  }

  HttpResponse::Ok().body("{result : success}".to_string())
}

#[derive(Serialize, Deserialize)]
pub struct PolicyUpdateRequest {
  pub service: String, // FIXME
  pub policy: Program,
}

// FIXME: Not clear that we need shared data in the server. I think I prefer to have a DB.
#[post("/update-policy")]
<<<<<<< HEAD
async fn update_policy(
  state: web::Data<std::sync::Arc<ControlPlaneState>>,
  request: Json<PolicyUpdateRequest>,
) -> impl Responder {
  info!("Updating policy for {:?}", request.service);
=======
async fn update_policy(_state: State, request: Json<PolicyUpdateRequest>) -> impl Responder {
	info!("Updating policy for {:?}", request.service);
>>>>>>> 427376d8

  HttpResponse::Ok().body("Policy updater")
}

#[derive(Serialize, Deserialize)]
pub struct PolicyQuery {
  pub service: String, // FIXME
}

// FIXME: Not clear that we need shared data in the server. I think I prefer to have a DB.
#[get("/query-policy")]
<<<<<<< HEAD
async fn query_policy(
  _state: web::Data<ControlPlaneState>,
  request: Json<PolicyQuery>,
) -> impl Responder {
  info!("Querying policy for {:?}", request.service);
=======
async fn query_policy(_state: State, request: Json<PolicyQuery>) -> impl Responder {
	info!("Querying policy for {:?}", request.service);

	HttpResponse::Ok().body("Policy updater")
}

// #[get("/index")]
// fn index() -> impl Responder {
// 	info!("Index");
>>>>>>> 427376d8

  HttpResponse::Ok().body("Policy updater")
}<|MERGE_RESOLUTION|>--- conflicted
+++ resolved
@@ -20,13 +20,8 @@
 
 #[post("/onboard-master")]
 pub async fn onboard_master(
-<<<<<<< HEAD
-  state: web::Data<std::sync::Arc<ControlPlaneState>>,
-  request: Json<OnboardMasterRequest>,
-=======
 	state: State,
 	request: Json<OnboardMasterRequest>,
->>>>>>> 427376d8
 ) -> Result<HttpResponse, actix_web::Error> {
   info!("Onboarding master {:?}", request.host);
   // TODO Perform appropriate checks if necessary
@@ -63,16 +58,8 @@
 }
 
 #[post("/onboard-service")]
-<<<<<<< HEAD
-pub async fn onboard_service(
-  state: web::Data<std::sync::Arc<ControlPlaneState>>,
-  request: Json<OnboardServiceRequest>,
-) -> impl Responder {
-  info!("Onboarding service {:?}", request.label);
-=======
 pub async fn onboard_service(state: State, request: Json<OnboardServiceRequest>) -> impl Responder {
 	info!("Onboarding service {:?}", request.label);
->>>>>>> 427376d8
 
   let connection = &state.db_con;
 
@@ -101,18 +88,10 @@
 
 // FIXME: Not clear that we need shared data in the server. I think I prefer to have a DB.
 #[post("/update-policy")]
-<<<<<<< HEAD
-async fn update_policy(
-  state: web::Data<std::sync::Arc<ControlPlaneState>>,
-  request: Json<PolicyUpdateRequest>,
-) -> impl Responder {
-  info!("Updating policy for {:?}", request.service);
-=======
 async fn update_policy(_state: State, request: Json<PolicyUpdateRequest>) -> impl Responder {
 	info!("Updating policy for {:?}", request.service);
->>>>>>> 427376d8
 
-  HttpResponse::Ok().body("Policy updater")
+    HttpResponse::Ok().body("Policy updater")
 }
 
 #[derive(Serialize, Deserialize)]
@@ -122,23 +101,8 @@
 
 // FIXME: Not clear that we need shared data in the server. I think I prefer to have a DB.
 #[get("/query-policy")]
-<<<<<<< HEAD
-async fn query_policy(
-  _state: web::Data<ControlPlaneState>,
-  request: Json<PolicyQuery>,
-) -> impl Responder {
-  info!("Querying policy for {:?}", request.service);
-=======
 async fn query_policy(_state: State, request: Json<PolicyQuery>) -> impl Responder {
 	info!("Querying policy for {:?}", request.service);
 
-	HttpResponse::Ok().body("Policy updater")
-}
-
-// #[get("/index")]
-// fn index() -> impl Responder {
-// 	info!("Index");
->>>>>>> 427376d8
-
   HttpResponse::Ok().body("Policy updater")
 }